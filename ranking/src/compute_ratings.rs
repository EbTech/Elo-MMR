--- conflicted
+++ resolved
@@ -1,12 +1,8 @@
 // Copy-paste a spreadsheet column of CF handles as input to this program, then
 // paste this program's output into the spreadsheet's ratings column.
 use super::contest_config::Contest;
-<<<<<<< HEAD
 use std::cell::{Ref, RefCell, RefMut};
-use std::cmp::max;
-=======
-use std::cell::{RefCell, RefMut};
->>>>>>> a5a8277c
+use std::cmp::{min, max};
 use std::collections::{HashMap, VecDeque};
 
 pub const MU_NEWBIE: f64 = 1500.0; // rating for a new player
@@ -318,7 +314,9 @@
         }
         ranks.sort_by(|a, b| a.partial_cmp(b).unwrap());
 
+        let kreal = min(k as usize, standings.len());
         let mut pairs_correct = 0.;
+        let tot_pairs =  (kreal * (kreal - 1)) as f64 / 2.; 
         for i in 0..standings.len() {
             if ranks[i].1 >= k as usize {
                 continue;
@@ -333,7 +331,7 @@
             }
         }
 
-        2. * pairs_correct / (k * (k - 1)) as f64
+        pairs_correct / tot_pairs
     }
 }
 
@@ -379,6 +377,7 @@
     players: &mut HashMap<String, RefCell<Player>>,
     contest: &Contest,
     system: &dyn RatingSystem,
+    topk: i32
 ) -> f64 {
     // If a player is competing for the first time, initialize with a default rating
     contest.standings.iter().for_each(|&(ref handle, _, _)| {
@@ -401,7 +400,6 @@
         .map(|(player, (_, lo, hi))| (player, lo, hi))
         .collect();
 
-    let topk = 50;
     system.topk_accuracy(standings, topk)
 }
 
