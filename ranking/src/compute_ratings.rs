--- conflicted
+++ resolved
@@ -1,13 +1,9 @@
 // Copy-paste a spreadsheet column of CF handles as input to this program, then
 // paste this program's output into the spreadsheet's ratings column.
-<<<<<<< HEAD
-use super::contest_config::Contest;
-use std::cell::{Ref, RefCell, RefMut};
-use std::cmp::{min, max};
-=======
+
 use crate::contest_config::Contest;
-use std::cell::{RefCell, RefMut};
->>>>>>> 7881f8ea
+use std::cell::{RefCell, RefMut, Ref};
+use std::cmp::min;
 use std::collections::{HashMap, VecDeque};
 pub const TANH_MULTIPLIER: f64 = std::f64::consts::PI / 1.7320508075688772;
 
@@ -302,20 +298,21 @@
         .collect();
 
     system.round_update(standings);
-<<<<<<< HEAD
 }
 
 pub fn predict_performance(
     players: &mut HashMap<String, RefCell<Player>>,
     contest: &Contest,
     system: &dyn RatingSystem,
+    mu_newbie: f64,
+    sig_newbie: f64,
     topk: i32
 ) -> f64 {
     // If a player is competing for the first time, initialize with a default rating
     contest.standings.iter().for_each(|&(ref handle, _, _)| {
         players
             .entry(handle.clone())
-            .or_insert_with(|| RefCell::new(Player::with_rating(MU_NEWBIE, SIG_NEWBIE)));
+            .or_insert_with(|| RefCell::new(Player::with_rating(mu_newbie, sig_newbie)));
     });
 
     let guards: Vec<Ref<Player>> = contest
@@ -333,113 +330,4 @@
         .collect();
 
     system.topk_accuracy(standings, topk)
-}
-
-// TODO: does everything below here belong in a separate file?
-// Consider refactoring out the write target and the selection of recent contests.
-
-struct RatingData {
-    cur_rating: i32,
-    max_rating: i32,
-    handle: String,
-    last_contest: usize,
-    last_contest_time: u64,
-    last_perf: i32,
-    last_delta: i32,
-}
-
-pub fn print_ratings(players: &HashMap<String, RefCell<Player>>, rated_since: u64) {
-    const NUM_TITLES: usize = 11;
-    const TITLE_BOUND: [i32; NUM_TITLES] = [
-        -999, 1000, 1200, 1400, 1600, 1800, 2000, 2200, 2400, 2700, 3000,
-    ];
-    const TITLE: [&str; NUM_TITLES] = [
-        "Ne", "Pu", "Ap", "Sp", "Ex", "CM", "Ma", "IM", "GM", "IG", "LG",
-    ];
-
-    use std::io::Write;
-    let filename = "../data/CFratings_temp.txt";
-    let file = std::fs::File::create(filename).expect("Output file not found");
-    let mut out = std::io::BufWriter::new(file);
-
-    let mut rating_data = Vec::with_capacity(players.len());
-    let mut title_count = vec![0; NUM_TITLES];
-    let sum_ratings = {
-        let mut ratings: Vec<f64> = players
-            .iter()
-            .map(|(_, player)| player.borrow().approx_posterior.mu)
-            .collect();
-        ratings.sort_by(|a, b| a.partial_cmp(b).expect("NaN is unordered"));
-        ratings.into_iter().sum::<f64>()
-    };
-    for (handle, player) in players {
-        let player = player.borrow_mut();
-        let last_event = player.event_history.last().unwrap();
-        let max_rating = player
-            .event_history
-            .iter()
-            .map(|event| event.display_rating)
-            .max()
-            .unwrap();
-        let last_perf = player
-            .logistic_factors
-            .back()
-            .map(|r| r.mu.round() as i32)
-            .unwrap_or(0);
-        let previous_rating = if player.event_history.len() == 1 {
-            1000
-        } else {
-            player.event_history[player.event_history.len() - 2].display_rating
-        };
-        rating_data.push(RatingData {
-            cur_rating: last_event.display_rating,
-            max_rating,
-            handle: handle.clone(),
-            last_contest: last_event.contest_id,
-            last_contest_time: last_event.contest_time,
-            last_perf,
-            last_delta: last_event.display_rating - previous_rating,
-        });
-
-        if last_event.contest_time > rated_since {
-            if let Some(title_id) = (0..NUM_TITLES)
-                .rev()
-                .find(|&i| last_event.display_rating >= TITLE_BOUND[i])
-            {
-                title_count[title_id] += 1;
-            }
-        }
-    }
-    rating_data.sort_unstable_by_key(|data| (-data.cur_rating, data.handle.clone()));
-
-    writeln!(
-        out,
-        "Mean rating.mu = {}",
-        sum_ratings / players.len() as f64
-    )
-    .ok();
-
-    for i in (0..NUM_TITLES).rev() {
-        writeln!(out, "{} {} x{:6}", TITLE_BOUND[i], TITLE[i], title_count[i]).ok();
-    }
-
-    let mut rank = 0;
-    for data in rating_data {
-        if data.last_contest_time > rated_since {
-            rank += 1;
-            write!(out, "{:6}", rank).ok();
-        } else {
-            write!(out, "{:>6}", "-").ok();
-        }
-        write!(out, " {:4}({:4})", data.cur_rating, data.max_rating).ok();
-        write!(out, " {:<26}contest/{:4}: ", data.handle, data.last_contest).ok();
-        writeln!(
-            out,
-            "perf ={:5}, delta ={:4}",
-            data.last_perf, data.last_delta
-        )
-        .ok();
-    }
-=======
->>>>>>> 7881f8ea
 }