//! Elo-R system details: https://github.com/EbTech/EloR/blob/master/paper/EloR.pdf

use crate::compute_ratings::{
    robust_average, standard_logistic_cdf, standard_normal_cdf, standard_normal_pdf, Player,
    Rating, RatingSystem, TanhTerm,
};
use rayon::prelude::*;

pub enum EloRVariant {
    Gaussian,
    Logistic(f64),
}

pub struct EloRSystem {
    pub sig_perf: f64,        // variation in individual performances
<<<<<<< HEAD
    pub sig_limit: f64,       // limiting uncertainty for a player who competed a lot
    pub variant: EloRVariant, // whether to use logistic or Gaussian distributions
=======
    pub sig_drift: f64,       // skill drift between successive performances
    pub variant: EloRVariant, // whether to use logistic or Gaussian distributions
    pub split_ties: bool,     // whether to split ties into half win and half loss
>>>>>>> 7881f8ea
}

impl Default for EloRSystem {
    fn default() -> Self {
        Self::from_limit(250., 100., EloRVariant::Logistic(1.), false)
    }
}

impl EloRSystem {
    // sig_perf must exceed sig_limit, the limiting uncertainty for a player with long history
    // the ratio (sig_limit / sig_perf) effectively determines the rating update weight
    pub fn from_limit(
        sig_perf: f64,
        sig_limit: f64,
        variant: EloRVariant,
        split_ties: bool,
    ) -> Self {
        assert!(sig_limit > 0.);
        assert!(sig_perf > sig_limit);
        let sig_drift =
            ((sig_limit.powi(-2) - sig_perf.powi(-2)).recip() - sig_limit.powi(2)).sqrt();
        Self {
            sig_perf,
            sig_drift,
            variant,
            split_ties,
        }
    }

    // Given the participants which beat us, tied with us, and lost against us,
    // returns our Gaussian-weighted performance score for this round
    fn compute_performance_gaussian(
        better: impl Iterator<Item = Rating> + Clone,
        tied: impl Iterator<Item = Rating> + Clone,
        worse: impl Iterator<Item = Rating> + Clone,
        split_ties: bool,
    ) -> f64 {
        // This is a slow binary search, without Newton steps
        let (mut lo, mut hi) = (-1000.0, 4500.0);
        while hi - lo > 1e-9 {
            let guess = 0.5 * (lo + hi);
            let mut sum = 0.;
            for rating in better.clone() {
                let z = (guess - rating.mu) / rating.sig;
                let pdf = standard_normal_pdf(z) / rating.sig;
                let cdf = standard_normal_cdf(z);
                sum += pdf / (cdf - 1.);
            }
            for rating in worse.clone() {
                let z = (guess - rating.mu) / rating.sig;
                let pdf = standard_normal_pdf(z) / rating.sig;
                let cdf = standard_normal_cdf(z);
                sum += pdf / cdf;
            }
            if split_ties {
                for rating in tied.clone() {
                    let z = (guess - rating.mu) / rating.sig;
                    let pdf = standard_normal_pdf(z) / rating.sig;
                    let cdf = standard_normal_cdf(z);
                    sum += pdf * (0.5 / (cdf - 1.) + 0.5 / cdf);
                }
            } else {
                for rating in tied.clone() {
                    let z = (guess - rating.mu) / rating.sig;
                    let pdf = standard_normal_pdf(z) / rating.sig;
                    let pdf_prime = -z * pdf / rating.sig;
                    sum += pdf_prime / pdf;
                }
            }
            if sum < 0.0 {
                hi = guess;
            } else {
                lo = guess;
            }
        }
        0.5 * (lo + hi)
    }

    // Given the participants which beat us, tied with us, and lost against us,
    // returns our logistic-weighted performance score for this round
    fn compute_performance_logistic(
        better: impl Iterator<Item = TanhTerm> + Clone,
        tied: impl Iterator<Item = TanhTerm> + Clone,
        worse: impl Iterator<Item = TanhTerm> + Clone,
        split_ties: bool,
    ) -> f64 {
        let pos_offset: f64 = better.clone().map(|term| term.w_out).sum();
        let neg_offset: f64 = worse.clone().map(|term| term.w_out).sum();

        if split_ties {
            robust_average(better.chain(tied).chain(worse), pos_offset - neg_offset, 0.)
        } else {
            let tied = tied.map(|mut term| {
                term.w_out *= 2.;
                term
            });
            robust_average(better.chain(tied).chain(worse), pos_offset - neg_offset, 0.)
        }
    }
}

impl RatingSystem for EloRSystem {
    fn win_probability(&self, player: &Rating, foe: &Rating) -> f64 {
        let sigma = (player.sig.powi(2) + foe.sig.powi(2) + 2. * self.sig_perf.powi(2)).sqrt();
        let z = (player.mu - foe.mu) / sigma;
        match self.variant {
            EloRVariant::Gaussian => standard_normal_cdf(z),
            EloRVariant::Logistic(_) => standard_logistic_cdf(z),
        }
    }

    fn round_update(&self, mut standings: Vec<(&mut Player, usize, usize)>) {
        // Update ratings due to waiting period between contests
        let all_ratings: Vec<Rating> = standings
            .par_iter_mut()
            .map(|(player, _, _)| {
                match self.variant {
                    // if transfer_speed is infinite or the system is Gaussian, the logistic
                    // weights become zero so our spacial-case optimization clears them out
                    EloRVariant::Logistic(transfer_speed) if transfer_speed < f64::INFINITY => {
                        player.add_noise_best(self.sig_drift, transfer_speed)
                    }
                    _ => player.add_noise_and_collapse(self.sig_drift),
                }
                let rating = player.approx_posterior;
                Rating {
                    mu: rating.mu,
                    sig: rating.sig.hypot(self.sig_perf),
                }
            })
            .collect();
        let tanh_terms: Vec<TanhTerm> = all_ratings.iter().cloned().map(Into::into).collect();

        // The computational bottleneck: update ratings based on contest performance
        standings.into_par_iter().for_each(|(player, lo, hi)| {
            let perf = match self.variant {
                EloRVariant::Gaussian => {
                    let better = all_ratings[..lo].iter().cloned();
                    let tied = all_ratings[lo..=hi].iter().cloned();
                    let worse = all_ratings[hi + 1..].iter().cloned();
                    Self::compute_performance_gaussian(better, tied, worse, self.split_ties)
                }
                EloRVariant::Logistic(_) => {
                    let better = tanh_terms[..lo].iter().cloned();
                    let tied = tanh_terms[lo..=hi].iter().cloned();
                    let worse = tanh_terms[hi + 1..].iter().cloned();
                    Self::compute_performance_logistic(better, tied, worse, self.split_ties)
                }
            };

            player.update_rating_with_new_performance(
                Rating {
                    mu: perf,
                    sig: self.sig_perf,
                },
                usize::MAX,
            );
        });
    }
}<|MERGE_RESOLUTION|>--- conflicted
+++ resolved
@@ -13,14 +13,9 @@
 
 pub struct EloRSystem {
     pub sig_perf: f64,        // variation in individual performances
-<<<<<<< HEAD
-    pub sig_limit: f64,       // limiting uncertainty for a player who competed a lot
-    pub variant: EloRVariant, // whether to use logistic or Gaussian distributions
-=======
     pub sig_drift: f64,       // skill drift between successive performances
     pub variant: EloRVariant, // whether to use logistic or Gaussian distributions
     pub split_ties: bool,     // whether to split ties into half win and half loss
->>>>>>> 7881f8ea
 }
 
 impl Default for EloRSystem {
