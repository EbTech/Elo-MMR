use super::compute_ratings::{
    robust_average, standard_logistic_cdf, standard_normal_cdf, standard_normal_pdf, Player,
    Rating, RatingSystem,
};
use rayon::prelude::*;

pub enum EloRVariant {
    Gaussian,
    LogisticSimple,
    LogisticFull,
}

/// Elo-R system details: https://github.com/EbTech/EloR/blob/master/paper/EloR.pdf
pub struct EloRSystem {
<<<<<<< HEAD
    pub sig_perf: f64,  // variation in individual performances
    pub sig_limit: f64, // limiting uncertainty for a player who competed a lot
    pub logistic: bool, // whether to use logistic or Gaussian distributions
=======
    sig_perf: f64,        // variation in individual performances
    sig_limit: f64,       // limiting uncertainty for a player who competed a lot
    variant: EloRVariant, // whether to use logistic or Gaussian distributions
>>>>>>> a5a8277c
}

impl Default for EloRSystem {
    fn default() -> Self {
        Self {
            sig_perf: 250.,
            sig_limit: 100.,
            variant: EloRVariant::LogisticFull,
        }
    }
}

impl EloRSystem {
    // Given the participants which beat us, tied with us, and lost against us,
    // returns our Gaussian-weighted performance score for this round
    fn compute_performance_gaussian(
        better: impl Iterator<Item = Rating> + Clone,
        tied: impl Iterator<Item = Rating> + Clone,
        worse: impl Iterator<Item = Rating> + Clone,
    ) -> f64 {
        // This is a slow binary search, without Newton steps
        let (mut lo, mut hi) = (-1000.0, 4500.0);
        while hi - lo > 1e-9 {
            let guess = 0.5 * (lo + hi);
            let mut sum = 0.;
            for rating in better.clone() {
                let z = (guess - rating.mu) / rating.sig;
                let pdf = standard_normal_pdf(z) / rating.sig;
                let cdf = standard_normal_cdf(z);
                sum += pdf / (cdf - 1.);
            }
            for rating in tied.clone() {
                let z = (guess - rating.mu) / rating.sig;
                let pdf = standard_normal_pdf(z) / rating.sig;
                let pdf_prime = -z * pdf / rating.sig;
                sum += pdf_prime / pdf;
            }
            for rating in worse.clone() {
                let z = (guess - rating.mu) / rating.sig;
                let pdf = standard_normal_pdf(z) / rating.sig;
                let cdf = standard_normal_cdf(z);
                sum += pdf / cdf;
            }
            if sum < 0.0 {
                hi = guess;
            } else {
                lo = guess;
            }
        }
        0.5 * (lo + hi)
    }

    // Given the participants which beat us, tied with us, and lost against us,
    // returns our logistic-weighted performance score for this round
    fn compute_performance_logistic(
        better: impl Iterator<Item = Rating> + Clone,
        tied: impl Iterator<Item = Rating> + Clone,
        worse: impl Iterator<Item = Rating> + Clone,
    ) -> f64 {
        let all = better
            .clone()
            .chain(tied)
            .chain(worse.clone())
            .map(Into::into);
        let pos_offset: f64 = better.map(|rating| rating.sig.recip()).sum();
        let neg_offset: f64 = worse.map(|rating| rating.sig.recip()).sum();
        robust_average(all, pos_offset - neg_offset, 0.)
    }
}

impl RatingSystem for EloRSystem {
    fn win_probability(&self, player: &Rating, foe: &Rating) -> f64 {
        let sigma = (player.sig.powi(2) + foe.sig.powi(2) + 2. * self.sig_perf.powi(2)).sqrt();
        let z = (player.mu - foe.mu) / sigma;
        match &self.variant {
            EloRVariant::Gaussian => standard_normal_cdf(z),
            _ => standard_logistic_cdf(z),
        }
    }

    fn round_update(&self, mut standings: Vec<(&mut Player, usize, usize)>) {
        let sig_noise = ((self.sig_limit.powi(-2) - self.sig_perf.powi(-2)).recip()
            - self.sig_limit.powi(2))
        .sqrt();

        // Update ratings due to waiting period between contests
        let all_ratings: Vec<Rating> = standings
            .par_iter_mut()
            .map(|(player, _, _)| {
                match &self.variant {
                    EloRVariant::LogisticFull => player.add_noise_best(sig_noise),
                    _ => player.add_noise_and_collapse(sig_noise),
                }
                let rating = player.approx_posterior;
                Rating {
                    mu: rating.mu,
                    sig: rating.sig.hypot(self.sig_perf),
                }
            })
            .collect();

        // The computational bottleneck: update ratings based on contest performance
        standings
            .into_par_iter()
            .enumerate()
            .for_each(|(i, (player, lo, hi))| {
                let better = all_ratings[..lo].iter().cloned();
                let tied = all_ratings[lo..=hi]
                    .iter()
                    .cloned()
                    .chain(std::iter::once(all_ratings[i]));
                let worse = all_ratings[hi + 1..].iter().cloned();

                let perf = match &self.variant {
                    EloRVariant::Gaussian => {
                        Self::compute_performance_gaussian(better, tied, worse)
                    }
                    _ => Self::compute_performance_logistic(better, tied, worse),
                };

                player.update_rating_with_new_performance(Rating {
                    mu: perf,
                    sig: self.sig_perf,
                });
            });
    }
}<|MERGE_RESOLUTION|>--- conflicted
+++ resolved
@@ -12,15 +12,9 @@
 
 /// Elo-R system details: https://github.com/EbTech/EloR/blob/master/paper/EloR.pdf
 pub struct EloRSystem {
-<<<<<<< HEAD
-    pub sig_perf: f64,  // variation in individual performances
-    pub sig_limit: f64, // limiting uncertainty for a player who competed a lot
-    pub logistic: bool, // whether to use logistic or Gaussian distributions
-=======
-    sig_perf: f64,        // variation in individual performances
-    sig_limit: f64,       // limiting uncertainty for a player who competed a lot
-    variant: EloRVariant, // whether to use logistic or Gaussian distributions
->>>>>>> a5a8277c
+    pub sig_perf: f64,        // variation in individual performances
+    pub sig_limit: f64,       // limiting uncertainty for a player who competed a lot
+    pub variant: EloRVariant, // whether to use logistic or Gaussian distributions
 }
 
 impl Default for EloRSystem {
