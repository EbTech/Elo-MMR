--- conflicted
+++ resolved
@@ -10,78 +10,36 @@
 use ranking::{CodeforcesSystem, EloRSystem, TopCoderSystem, TrueSkillSPBSystem};
 
 fn main() {
-<<<<<<< HEAD
-    let config = get_contest_config(ContestSource::Codeforces);
-    let mut players = HashMap::new();
-    let contest_ids = get_contest_ids(&config.contest_id_file);
-    let max_contests = 100;
-    let topk = 5000;
-    let mu_noob = 1500.;
-    let sig_noob = 300.;
-
-    println!(
-        "CodeForces average performance ({} contests, top-{}):",
-        max_contests, topk
-    );
-    for si in -5..5 {
-        for wi in 1..10 {
-            let sig_perf = (si as f64) * 30. + 800. / std::f64::consts::LN_10;
-            let weight = (wi as f64) * 0.1;
-
-            players.clear();
-            let now = Instant::now();
-            let mut system = CFSys { sig_perf, weight };
-            let mut avg_perf = PerformanceReport::new(3);
-
-            for &contest_id in contest_ids.iter().take(max_contests) {
-                let contest = get_contest(&config.contest_cache_folder, contest_id);
-
-                // Predict performance must be run before simulate contest
-                // since we don't want to make predictions after we've seen the contest
-
-                let standings = get_participant_ratings(&mut players, &contest, 0);
-                avg_perf += compute_metrics_custom(&standings, topk);
-                simulate_contest(&mut players, &contest, &mut system, mu_noob, sig_noob);
-            }
-            println!(
-                "{}, {}: {}, {}s",
-                sig_perf,
-                weight,
-                avg_perf,
-                now.elapsed().as_millis() as f64 / 1000.
-            );
-=======
     // Prepare the contest system parameters
     let mut systems: Vec<Box<dyn RatingSystem>> = vec![];
-    for si in (100..=500).step_by(40) {
-        for wi in -8..=4 {
-            let sig_perf = si as f64;
-            let weight = 10f64.powf((wi as f64) * 0.25);
-            let system = CodeforcesSystem { sig_perf, weight };
-            systems.push(Box::new(system));
->>>>>>> 785c5a20
-        }
-    }
-    for pi in (100..=500).step_by(40) {
-        for li in (0..=120).step_by(10) {
-            let sig_perf = pi as f64;
-            let sig_drift = li as f64;
-            let system = EloRSystem {
-                sig_perf,
-                sig_drift,
-                variant: ranking::elor_system::EloRVariant::Logistic(1.),
-                split_ties: false,
-            };
-            systems.push(Box::new(system));
-        }
-    }
-    for wi in -15..=15 {
-        let weight_multiplier = 10f64.powf((wi as f64) * 0.1);
-        let system = TopCoderSystem {
-            weight_multiplier,
-        };
-        systems.push(Box::new(system));
-    }
+    // for si in (100..=500).step_by(40) {
+    //     for wi in -8..=4 {
+    //         let sig_perf = si as f64;
+    //         let weight = 10f64.powf((wi as f64) * 0.25);
+    //         let system = CodeforcesSystem { sig_perf, weight };
+    //         systems.push(Box::new(system));
+    //     }
+    // }
+    // for pi in (100..=500).step_by(40) {
+    //     for li in (0..=120).step_by(10) {
+    //         let sig_perf = pi as f64;
+    //         let sig_drift = li as f64;
+    //         let system = EloRSystem {
+    //             sig_perf,
+    //             sig_drift,
+    //             variant: ranking::elor_system::EloRVariant::Logistic(1.),
+    //             split_ties: false,
+    //         };
+    //         systems.push(Box::new(system));
+    //     }
+    // }
+    // for wi in -15..=15 {
+    //     let weight_multiplier = 10f64.powf((wi as f64) * 0.1);
+    //     let system = TopCoderSystem {
+    //         weight_multiplier,
+    //     };
+    //     systems.push(Box::new(system));
+    // }
     for ei in 1..=5 {
         for bi in (140..=360).step_by(40) {
             for si in (0..=20).step_by(4) {
@@ -129,49 +87,4 @@
             now.elapsed().as_millis() as f64 / 1000.
         );
     }
-<<<<<<< HEAD
-
-    println!(
-        "TrueSkill average performance ({} contests, top-50):",
-        max_contests
-    );
-    for ei in 1..6 {
-        for bi in -3..3 {
-            for si in -2..4 {
-                let eps = (ei as f64) * 0.1;
-                let beta = (bi as f64) * 30. + 250.;
-                let sigma_growth = (si as f64) * 2.5 + 5.;
-
-                players.clear();
-                let now = Instant::now();
-                let mut system = TSSys {
-                    eps,
-                    beta,
-                    convergence_eps: 2e-5,
-                    sigma_growth,
-                };
-                let mut avg_perf = PerformanceReport::new(3);
-
-                for &contest_id in contest_ids.iter().take(max_contests) {
-                    let contest = get_contest(&config.contest_cache_folder, contest_id);
-
-                    // Predict performance must be run before simulate contest
-                    // since we don't want to make predictions after we've seen the contest
-                    let standings = get_participant_ratings(&mut players, &contest, 0);
-                    avg_perf += compute_metrics_custom(&standings, topk);
-                    simulate_contest(&mut players, &contest, &mut system, mu_noob, sig_noob);
-                }
-                println!(
-                    "{}, {}, {}: {}, {}s",
-                    eps,
-                    beta,
-                    sigma_growth,
-                    avg_perf,
-                    now.elapsed().as_millis() as f64 / 1000.
-                );
-            }
-        }
-    }
-=======
->>>>>>> 785c5a20
 }