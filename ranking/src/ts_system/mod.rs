--- conflicted
+++ resolved
@@ -1,11 +1,7 @@
 mod nodes;
 mod normal;
 
-<<<<<<< HEAD
-use super::compute_ratings::{standard_normal_cdf, Player, Rating, RatingSystem, MU_NEWBIE};
-=======
-use crate::compute_ratings::{Player, Rating, RatingSystem};
->>>>>>> 7881f8ea
+use crate::compute_ratings::{Player, Rating, RatingSystem, standard_normal_cdf};
 
 use nodes::{FuncNode, GreaterNode, LeqNode, ProdNode, SumNode, TreeNode, ValueNode};
 use normal::Gaussian;
@@ -34,13 +30,8 @@
 impl Default for TrueSkillSPBSystem {
     fn default() -> Self {
         Self {
-<<<<<<< HEAD
             eps: 0.90,
-            beta: MU_NEWBIE / 6., // sigma/2
-=======
-            eps: 0.10,
             beta: 1500. / 6., // sigma/2
->>>>>>> 7881f8ea
             convergence_eps: 2e-4,
             sigma_growth: 5.,
         }
@@ -231,15 +222,10 @@
 }
 
 impl RatingSystem for TrueSkillSPBSystem {
-<<<<<<< HEAD
     fn win_probability(&self, player: &Rating, foe: &Rating) -> f64 {
         let sigma = (player.sig.powi(2) + foe.sig.powi(2) + 2. * self.beta.powi(2)).sqrt();
         let z = (player.mu - foe.mu) / sigma;
         standard_normal_cdf(z)
-=======
-    fn win_probability(&self, _player: &Rating, _foe: &Rating) -> f64 {
-        0.5 // TODO
->>>>>>> 7881f8ea
     }
 
     fn round_update(&self, standings: Vec<(&mut Player, usize, usize)>) {
