--- conflicted
+++ resolved
@@ -7,11 +7,7 @@
 use rayon::prelude::*;
 
 pub struct TopCoderSystem {
-<<<<<<< HEAD
-    pub weight_multiplier: f64,
-=======
     pub weight_multiplier: f64, // must be positive
->>>>>>> 7881f8ea
 }
 
 impl Default for TopCoderSystem {
